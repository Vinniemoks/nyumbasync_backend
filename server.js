--- conflicted
+++ resolved
@@ -1,1424 +1,1402 @@
-require('dotenv').config();
-const express = require('express');
-const mongoose = require('mongoose');
-const cors = require('cors');
-const path = require('path');
-const fs = require('fs');
-const jwt = require('jsonwebtoken');
-const helmet = require('helmet');
-const rateLimit = require('express-rate-limit');
-const mongoSanitize = require('express-mongo-sanitize');
-const xss = require('xss-clean');
-const compression = require('compression');
-const multer = require('multer');
-const cluster = require('cluster');
-const { createLogger, format, transports } = require('winston');
-
-// Import security configuration and middleware
-const { securityConfig, validateSecurityConfig } = require('./config/security.config');
-const {
-  addRequestId,
-  securityHeaders,
-  detectSuspiciousActivity,
-  requestTiming,
-  httpsRedirect,
-  auditLog,
-  requestSizeLimiter,
-  preventParameterPollution
-} = require('./middlewares/security.middleware');
-
-// Import load balancing utilities
-const LoadBalancer = require('./utils/load-balancer');
-const WorkerHealth = require('./utils/worker-health');
-const WorkerRateLimiter = require('./utils/worker-rate-limiter');
-
-const app = express();
-const PORT = process.env.PORT || 10000;
-
-// Initialize worker monitoring if in cluster mode
-let workerHealth;
-let workerRateLimiter;
-if (cluster.isWorker) {
-  workerHealth = new WorkerHealth();
-  workerRateLimiter = new WorkerRateLimiter({
-    windowMs: parseInt(process.env.RATE_LIMIT_WINDOW || '60000'),
-    maxRequestsPerIP: parseInt(process.env.MAX_REQUESTS_PER_IP || '100'),
-    maxRequestsPerWorker: parseInt(process.env.MAX_REQUESTS_PER_WORKER || '1000')
-  });
-}
-
-// Create logs directory if it doesn't exist
-const logsDir = path.join(__dirname, 'logs');
-if (!fs.existsSync(logsDir)) {
-  fs.mkdirSync(logsDir, { recursive: true });
-}
-
-// Create uploads directory if it doesn't exist
-const uploadsDir = path.join(__dirname, 'uploads');
-if (!fs.existsSync(uploadsDir)) {
-  fs.mkdirSync(uploadsDir, { recursive: true });
-}
-
-// Winston Logger Configuration
-const logger = createLogger({
-  level: process.env.LOG_LEVEL || 'info',
-  format: format.combine(
-    format.timestamp({ format: 'YYYY-MM-DD HH:mm:ss' }),
-    format.errors({ stack: true }),
-    format.splat(),
-    format.json()
-  ),
-  transports: [
-    new transports.Console({
-      format: format.combine(
-        format.colorize(),
-        format.printf(({ timestamp, level, message }) => {
-          return `[${timestamp}] ${level}: ${message}`;
-        })
-      )
-    }),
-    new transports.File({ filename: 'logs/error.log', level: 'error' }),
-    new transports.File({ filename: 'logs/combined.log' })
-  ]
-});
-
-// Route Factory Function to convert array configs to Express routers
-const createRouterFromConfig = (routeConfigs) => {
-  if (!Array.isArray(routeConfigs)) {
-    throw new Error('Route config must be an array');
-  }
-
-  const router = express.Router();
-
-  routeConfigs.forEach((routeConfig, index) => {
-    const { method, path, handler, config } = routeConfig;
-
-    if (!method || !path || !handler) {
-      throw new Error(`Invalid route config at index ${index}: missing method, path, or handler`);
-    }
-
-     if (typeof path !== 'string' || !path.startsWith('/') || path.includes('://')) {
-    throw new Error(`Invalid route path at index ${index}: "${path}"`);
-  }
-
-    const httpMethod = method.toLowerCase();
-    
-    // Validate HTTP method
-    if (!['get', 'post', 'put', 'patch', 'delete', 'options', 'head'].includes(httpMethod)) {
-      throw new Error(`Invalid HTTP method: ${method}`);
-    }
-
-    // Ensure handler is an array
-    const handlers = Array.isArray(handler) ? handler : [handler];
-
-    // Register the route
-    try {
-      router[httpMethod](path, ...handlers);
-      logger.debug(`  📍 Route registered: ${method.toUpperCase()} ${path}`);
-    } catch (error) {
-      throw new Error(`Failed to register route ${method} ${path}: ${error.message}`);
-    }
-  });
-
-  return router;
-};
-
-// Enhanced Route Loader Function with Array Config Support
-const loadRoute = (routeName) => {
-  const routePath = path.join(__dirname, 'routes', 'v1', `${routeName}.routes.js`);
-  
-  logger.info(`🔄 Attempting to load ${routeName} routes from: ${routePath}`);
-  
-  try {
-    // Check if file exists first
-    if (!fs.existsSync(routePath)) {
-      logger.error(`❌ Route file does not exist: ${routePath}`);
-      return null;
-    }
-    
-    // Check file permissions
-    try {
-      fs.accessSync(routePath, fs.constants.R_OK);
-      logger.debug(`✅ File is readable: ${routePath}`);
-    } catch (accessErr) {
-      logger.error(`❌ File is not readable: ${routePath}`, accessErr.message);
-      return null;
-    }
-    
-    // Get file stats for debugging
-    const stats = fs.statSync(routePath);
-    logger.debug(`📊 File stats for ${routeName}: Size: ${stats.size} bytes, Modified: ${stats.mtime}`);
-    
-    // Clear require cache in development to avoid stale modules
-    if (process.env.NODE_ENV === 'development') {
-      delete require.cache[require.resolve(routePath)];
-      logger.debug(`🧹 Cleared require cache for: ${routePath}`);
-    }
-    
-    // Attempt to require the route
-    const routeConfig = require(routePath);
-    
-    // Validate the loaded route
-    if (!routeConfig) {
-      logger.error(`❌ ${routeName} route file exists but exports null/undefined`);
-      return null;
-    }
-    
-    // Check if it's already an Express router
-    if (routeConfig && routeConfig.stack && Array.isArray(routeConfig.stack)) {
-      logger.info(`✅ ${routeName} routes loaded successfully with ${routeConfig.stack.length} route(s)`);
-      return routeConfig;
-    }
-    
-    // Check if it's an array configuration (your current format)
-    if (Array.isArray(routeConfig)) {
-      logger.info(`🏭 Converting ${routeName} array config to Express router...`);
-      try {
-        const router = createRouterFromConfig(routeConfig);
-        logger.info(`✅ ${routeName} routes converted successfully with ${routeConfig.length} route(s)`);
-        
-        // Log individual routes in debug mode
-        if (process.env.LOG_LEVEL === 'debug') {
-          routeConfig.forEach((config, index) => {
-            logger.debug(`  📍 Route ${index + 1}: ${config.method.toUpperCase()} ${config.path}`);
-          });
-        }
-        
-        return router;
-      } catch (conversionError) {
-        logger.error(`❌ Failed to convert ${routeName} array config:`, conversionError.message);
-        return null;
-      }
-    }
-    
-    // If it's a function, assume it's middleware
-    if (typeof routeConfig === 'function') {
-      logger.info(`✅ ${routeName} middleware function loaded successfully`);
-      return routeConfig;
-    }
-    
-    logger.error(`❌ ${routeName} exports unknown type: ${typeof routeConfig}. Expected Express router, array, or function.`);
-    return null;
-    
-  } catch (err) {
-    // Detailed error logging based on error type
-    if (err.code === 'MODULE_NOT_FOUND') {
-      logger.error(`❌ ${routeName} routes - Module not found error:`, {
-        message: err.message,
-        requireStack: err.requireStack,
-        modulePath: routePath
-      });
-      
-      // Check if it's a dependency issue
-      if (err.message.includes('Cannot find module') && !err.message.includes(routePath)) {
-        const missingModule = err.message.match(/Cannot find module '([^']+)'/);
-        if (missingModule) {
-          logger.error(`💡 Missing dependency in ${routeName}: ${missingModule[1]}`);
-          logger.error(`💡 Try running: npm install ${missingModule[1]}`);
-        }
-      }
-    } else if (err instanceof SyntaxError) {
-      logger.error(`❌ ${routeName} routes - Syntax error:`, {
-        message: err.message,
-        stack: err.stack,
-        filePath: routePath
-      });
-    } else if (err.code === 'ENOENT') {
-      logger.error(`❌ ${routeName} routes - File not found: ${routePath}`);
-    } else if (err.code === 'EACCES') {
-      logger.error(`❌ ${routeName} routes - Permission denied: ${routePath}`);
-    } else {
-      logger.error(`❌ ${routeName} routes - Unexpected error:`, {
-        name: err.name,
-        message: err.message,
-        code: err.code,
-        stack: process.env.NODE_ENV === 'development' ? err.stack : undefined,
-        filePath: routePath
-      });
-    }
-    
-    return null;
-  }
-};
-
-// Route Loading Summary Function
-const loadAllRoutes = () => {
-  logger.info('🚀 Starting route loading process...');
-  
-  const routesToLoad = [
-    'mpesa',
-    'property', 
-    'auth',
-    'upload',
-    'user',
-    'admin',
-    'maintenance',
-    'payment',
-    'transaction',
-    'tenant',
-    'lease',
-    'document',
-    'notification',
-    'message',
-    'vendor',
-    'analytics'
-  ];
-  
-  const loadedRoutes = {};
-  const failedRoutes = [];
-  const routeStats = {
-    total: routesToLoad.length,
-    loaded: 0,
-    failed: 0
-  };
-  
-  // Load each route and track results
-  routesToLoad.forEach(routeName => {
-    logger.info(`\n📂 Loading ${routeName} routes...`);
-    const route = loadRoute(routeName);
-    
-    if (route) {
-      loadedRoutes[routeName] = route;
-      routeStats.loaded++;
-      logger.info(`✅ ${routeName} routes loaded successfully`);
-    } else {
-      failedRoutes.push(routeName);
-      routeStats.failed++;
-      logger.error(`❌ ${routeName} routes failed to load`);
-    }
-  });
-  
-  // Summary logging
-  logger.info('\n📊 Route Loading Summary:');
-  logger.info(`   Total routes attempted: ${routeStats.total}`);
-  logger.info(`   Successfully loaded: ${routeStats.loaded}`);
-  logger.info(`   Failed to load: ${routeStats.failed}`);
-  
-  if (routeStats.loaded > 0) {
-    logger.info(`   ✅ Loaded routes: ${Object.keys(loadedRoutes).join(', ')}`);
-  }
-  
-  if (failedRoutes.length > 0) {
-    logger.error(`   ❌ Failed routes: ${failedRoutes.join(', ')}`);
-    logger.error('   💡 Check the individual error messages above for details');
-  }
-  
-  if (routeStats.failed === 0) {
-    logger.info('🎉 All routes loaded successfully!');
-  } else if (routeStats.loaded === 0) {
-    logger.error('🚨 No routes were loaded! Check your routes directory structure.');
-  } else {
-    logger.warn(`⚠️ Partial success: ${routeStats.loaded}/${routeStats.total} routes loaded`);
-  }
-  
-  return loadedRoutes;
-};
-
-// Directory Structure Checker
-const checkRouteDirectoryStructure = () => {
-  const routesDir = path.join(__dirname, 'routes');
-  const v1Dir = path.join(routesDir, 'v1');
-  
-  logger.info('🔍 Checking route directory structure...');
-  
-  if (!fs.existsSync(routesDir)) {
-    logger.error('❌ Routes directory does not exist:', routesDir);
-    logger.error('💡 Create the directory structure: routes/v1/');
-    return false;
-  }
-  
-  if (!fs.existsSync(v1Dir)) {
-    logger.error('❌ v1 routes directory does not exist:', v1Dir);
-    logger.error('💡 Create the directory: routes/v1/');
-    return false;
-  }
-  
-  // List all files in the v1 directory
-  try {
-    const files = fs.readdirSync(v1Dir);
-    const routeFiles = files.filter(file => file.endsWith('.routes.js'));
-    
-    logger.info(`📁 Found ${files.length} file(s) in routes/v1/:`);
-    files.forEach(file => {
-      const filePath = path.join(v1Dir, file);
-      const stats = fs.statSync(filePath);
-      const isRouteFile = file.endsWith('.routes.js');
-      logger.info(`   ${isRouteFile ? '📄' : '📋'} ${file} (${stats.size} bytes)`);
-    });
-    
-    logger.info(`🎯 Found ${routeFiles.length} route file(s):`);
-    routeFiles.forEach(file => {
-      logger.info(`   📄 ${file}`);
-    });
-    
-    return true;
-  } catch (err) {
-    logger.error('❌ Error reading routes directory:', err.message);
-    return false;
-  }
-};
-
-// Validate route handlers
-const validateRouteHandlers = (routes) => {
-  const validationErrors = [];
-
-  const validateHandler = (handler, path) => {
-    if (typeof handler !== 'function') {
-      validationErrors.push(`Invalid handler for path: ${path}`);
-    }
-  };
-
-  routes.stack?.forEach(layer => {
-    if (layer.route) {
-      Object.values(layer.route.methods).forEach(method => {
-        layer.route.stack.forEach(routeLayer => {
-          validateHandler(routeLayer.handle, `${method.toUpperCase()} ${layer.route.path}`);
-        });
-      });
-    }
-  });
-
-  if (validationErrors.length > 0) {
-    throw new Error(`Route validation failed:\n${validationErrors.join('\n')}`);
-  }
-  
-  return true;
-};
-
-// Check directory structure first
-checkRouteDirectoryStructure();
-
-// Load all routes with enhanced debugging
-const allRoutes = loadAllRoutes();
-
-// Validate loaded routes
-Object.entries(allRoutes).forEach(([name, router]) => {
-  try {
-    validateRouteHandlers(router);
-    logger.info(`✅ Validated routes for: ${name}`);
-  } catch (error) {
-    logger.error(`❌ Route validation failed for ${name}:`, error.message);
-    // Log warning but don't exit - allow server to start
-    logger.warn(`⚠️ Server will continue despite validation errors in ${name} routes`);
-  }
-});
-
-// Extract individual routes from the loaded routes object
-const mpesaRoutes = allRoutes.mpesa || null;
-const propertyRoutes = allRoutes.property || null;
-const authRoutes = allRoutes.auth || null;
-const uploadRoutes = allRoutes.upload || null;
-const userRoutes = allRoutes.user || null;
-const adminRoutes = allRoutes.admin || null;
-const maintenanceRoutes = allRoutes.maintenance || null;
-const paymentRoutes = allRoutes.payment || null;
-const transactionRoutes = allRoutes.transaction || null;
-const tenantRoutes = allRoutes.tenant || null;
-const leaseRoutes = allRoutes.lease || null;
-const documentRoutes = allRoutes.document || null;
-const notificationRoutes = allRoutes.notification || null;
-const messageRoutes = allRoutes.message || null;
-const vendorRoutes = allRoutes.vendor || null;
-const analyticsRoutes = allRoutes.analytics || null;
-
-// JWT Authentication middleware
-const authenticateToken = (req, res, next) => {
-  const authHeader = req.headers['authorization'];
-  const token = authHeader && authHeader.split(' ')[1];
-
-  if (!token) {
-    return res.status(401).json({ 
-      error: 'Access token required',
-      timestamp: res.locals.currentTime 
-    });
-  }
-
-  jwt.verify(token, process.env.JWT_SECRET, (err, user) => {
-    if (err) {
-      return res.status(403).json({ 
-        error: 'Invalid or expired token',
-        timestamp: res.locals.currentTime 
-      });
-    }
-    req.user = user;
-    next();
-  });
-};
-
-// Optional authentication middleware (for routes that work with or without auth)
-const optionalAuth = (req, res, next) => {
-  const authHeader = req.headers['authorization'];
-  const token = authHeader && authHeader.split(' ')[1];
-
-  if (!token) {
-    return next();
-  }
-
-  jwt.verify(token, process.env.JWT_SECRET, (err, user) => {
-    if (!err) {
-      req.user = user;
-    }
-    next();
-  });
-};
-
-// Role-based authorization middleware
-const authorize = (...roles) => {
-  return (req, res, next) => {
-    if (!req.user) {
-      return res.status(401).json({ 
-        error: 'Access token required',
-        timestamp: res.locals.currentTime 
-      });
-    }
-
-    if (!roles.includes(req.user.role)) {
-      return res.status(403).json({ 
-        error: 'Insufficient permissions',
-        timestamp: res.locals.currentTime 
-      });
-    }
-
-    next();
-  };
-};
-
-// Database Connection with Retry
-const connectWithRetry = () => {
-  if (!process.env.MONGODB_URI) {
-    logger.error('❌ MONGODB_URI environment variable is not set!');
-    return;
-  }
-
-  mongoose.set('strictQuery', false);
-  
-  // Skip MongoDB connection in test environment (tests handle their own connection)
-  if (process.env.NODE_ENV !== 'test') {
-    logger.info('🔄 Attempting MongoDB connection...');
-
-    mongoose.connect(process.env.MONGODB_URI, {
-      useNewUrlParser: true,
-      useUnifiedTopology: true,
-      serverSelectionTimeoutMS: 5000,
-      socketTimeoutMS: 30000,
-      maxPoolSize: 10,
-      retryWrites: true,
-      w: 'majority'
-    })
-      .then(() => {
-        logger.info('✅ Connected to MongoDB');
-      // Create indexes if needed
-      createIndexes();
-    })
-      .catch(err => {
-        logger.error(`❌ MongoDB connection failed: ${err.message}`);
-        logger.info('⏳ Retrying connection in 5 seconds...');
-        setTimeout(connectWithRetry, 5000);
-      });
-  } else {
-    logger.info('⏭️ Skipping MongoDB connection in test environment');
-  }
-};
-
-// Database indexes creation and model initialization
-const createIndexes = async () => {
-  try {
-    // Pre-load all models to ensure they're registered
-    require('./models/user.model');
-    require('./models/property.model');
-    require('./models/transaction.model');
-    require('./models/payment.model');
-    require('./models/maintenance.model');
-    require('./models/vendor.model');
-    require('./models/lease.model');
-    require('./models/config.model');
-    require('./models/audit-log.model');
-    require('./models/admin-role.model');
-    require('./models/admin-user.model');
-    require('./models/tenant.model');
-    require('./models/property-approval.model');
-    
-    // Create indexes
-    await mongoose.connection.db.collection('properties').createIndex({ location: '2dsphere' });
-    await mongoose.connection.db.collection('users').createIndex({ email: 1 }, { unique: true });
-    await mongoose.connection.db.collection('payments').createIndex({ transactionId: 1 });
-    await mongoose.connection.db.collection('maintenance').createIndex({ propertyId: 1 });
-    await mongoose.connection.db.collection('transactions').createIndex({ createdAt: -1 });
-    await mongoose.connection.db.collection('audits').createIndex({ timestamp: -1 });
-    
-    logger.info('✅ Database indexes created successfully');
-    logger.info('✅ All models loaded successfully');
-  } catch (error) {
-    logger.error('❌ Error in database initialization:', error.message);
-    throw error; // Rethrow to trigger connection retry
-  }
-};
-
-// Security middleware
-app.use(helmet({
-  contentSecurityPolicy: {
-    directives: {
-      defaultSrc: ["'self'"],
-      styleSrc: ["'self'", "'unsafe-inline'"],
-      scriptSrc: ["'self'"],
-      imgSrc: ["'self'", "data:", "https:"],
-      fontSrc: ["'self'", "https:", "data:"],
-      connectSrc: ["'self'"],
-      mediaSrc: ["'self'"],
-      objectSrc: ["'none'"],
-      frameAncestors: ["'none'"],
-    },
-  },
-  crossOriginEmbedderPolicy: false
-}));
-
-// Cluster-aware request tracking middleware
-if (cluster.isWorker && workerHealth) {
-  app.use((req, res, next) => {
-    const startTime = Date.now();
-    
-    // Track response completion
-    res.on('finish', () => {
-      const duration = Date.now() - startTime;
-      workerHealth.trackRequest(duration, res.statusCode >= 400);
-      
-      // Send health update to primary process
-      if (process.send) {
-        process.send({
-          type: 'health_status',
-          data: workerHealth.getHealthStatus()
-        });
-      }
-    });
-    
-    next();
-  });
-}
-
-// Worker-specific rate limiting
-if (cluster.isWorker && workerRateLimiter) {
-  app.use((req, res, next) => {
-    const clientIP = req.ip || req.connection.remoteAddress;
-    const rateLimit = workerRateLimiter.checkLimit(clientIP);
-    
-    if (!rateLimit.allowed) {
-      return res.status(429).json({
-        error: 'Too many requests',
-        reason: rateLimit.reason,
-        retryAfter: rateLimit.resetIn
-      });
-    }
-    
-    // Add rate limit info to response headers
-    res.set({
-      'X-RateLimit-Limit': workerRateLimiter.maxRequestsPerIP,
-      'X-RateLimit-Remaining': rateLimit.remaining.ip,
-      'X-RateLimit-Reset': workerRateLimiter.lastReset + workerRateLimiter.windowMs
-    });
-    
-    next();
-  });
-}
-
-// Rate limiting
-const limiter = rateLimit({
-  windowMs: 15 * 60 * 1000, // 15 minutes
-  max: 100, // limit each IP to 100 requests per windowMs
-  message: {
-    error: 'Too many requests from this IP, please try again later.',
-    retryAfter: '15 minutes'
-  },
-  standardHeaders: true,
-  legacyHeaders: false,
-  skip: (req) => {
-    // Skip rate limiting for health checks and in test environment
-    return req.path === '/health' || req.path === '/' || process.env.NODE_ENV === 'test';
-  }
-});
-
-// Stricter rate limiting for auth endpoints
-const authLimiter = rateLimit({
-  windowMs: 15 * 60 * 1000,
-  max: 5,
-  message: {
-    error: 'Too many authentication attempts, please try again later.',
-    retryAfter: '15 minutes'
-  },
-  standardHeaders: true,
-  legacyHeaders: false,
-  skip: (req) => {
-    // Skip rate limiting in test environment
-    return process.env.NODE_ENV === 'test';
-  }
-});
-
-// Very strict rate limiting for password reset
-const passwordResetLimiter = rateLimit({
-  windowMs: 60 * 60 * 1000, // 1 hour
-  max: 3,
-  message: {
-    error: 'Too many password reset attempts, please try again later.',
-    retryAfter: '1 hour'
-  },
-  skip: (req) => {
-    // Skip rate limiting in test environment
-    return process.env.NODE_ENV === 'test';
-  }
-});
-
-// Validate security configuration on startup
-validateSecurityConfig();
-
-// Apply critical security middleware FIRST
-app.use(httpsRedirect);
-app.use(addRequestId);
-app.use(securityHeaders);
-app.use(requestSizeLimiter);
-app.use(preventParameterPollution);
-
-// Basic middleware with security limits
-app.use(express.json(securityConfig.bodyParser.json));
-app.use(express.urlencoded(securityConfig.bodyParser.urlencoded));
-app.use(compression());
-
-// Additional security middleware
-app.use(detectSuspiciousActivity);
-app.use(requestTiming);
-app.use(auditLog);
-
-// Data sanitization
-app.use(mongoSanitize());
-app.use(xss());
-
-// Apply rate limiting to API routes
-app.use('/api/', limiter);
-
-// CORS Configuration
-app.use(cors({
-  origin: [
-    '',
-    'https://mokuavinnie.tech',
-    'https://nyumbasync.co.ke',
-    'https://app.nyumbasync.co.ke',
-    'https://sandbox.safaricom.co.ke',
-    ...(process.env.NODE_ENV === 'development' ? [
-      'http://localhost:3000',
-      'http://localhost:3001',
-      'http://localhost:10000',
-      'http://127.0.0.1:10000'
-    ] : [])
-  ],
-  methods: ['GET', 'POST', 'PUT', 'PATCH', 'DELETE', 'OPTIONS'],
-  allowedHeaders: ['Content-Type', 'Authorization', 'X-Requested-With'],
-  credentials: true
-}));
-
-// Timezone Middleware
-app.use((req, res, next) => {
-  const now = new Date();
-  res.locals.timezone = 'Africa/Nairobi';
-  res.locals.currentTime = now.toLocaleString('en-KE', {
-    timeZone: 'Africa/Nairobi',
-    hour12: true,
-    year: 'numeric',
-    month: '2-digit',
-    day: '2-digit',
-    hour: '2-digit',
-    minute: '2-digit',
-    second: '2-digit'
-  });
-  res.locals.requestTimestamp = now.getTime();
-  next();
-});
-
-// Request Logging
-app.use((req, res, next) => {
-  const userAgent = req.get('User-Agent') || 'unknown';
-  const userId = req.user ? req.user.id : 'anonymous';
-  logger.info(`${req.method} ${req.originalUrl} - IP: ${req.ip} - User: ${userId} - UA: ${userAgent}`);
-  next();
-});
-
-// Request ID middleware
-app.use((req, res, next) => {
-  req.requestId = Date.now().toString(36) + Math.random().toString(36).substr(2);
-  res.set('X-Request-ID', req.requestId);
-  next();
-});
-
-// Root Route
-app.get('/', (req, res) => {
-  logger.info('Root route accessed');
-  res.set('Content-Type', 'application/json');
-  res.status(200).json({
-    status: 'running',
-    service: 'NyumbaSync API',
-    version: '1.0.0',
-    timestamp: new Date().toISOString(),
-    database: mongoose.connection.readyState === 1 ? 'connected' : 'disconnected',
-    environment: process.env.NODE_ENV || 'development',
-    uptime: process.uptime(),
-    documentation: '',
-    endpoints: {
-      auth: '/api/v1/auth',
-      properties: '/api/v1/properties',
-      mpesa: '/api/v1/mpesa',
-      upload: '/api/v1/upload',
-      health: '/health'
-    }
-  });
-});
-
-// Health check route
-app.get('/health', (req, res) => {
-  const memUsage = process.memoryUsage();
-  res.status(200).json({
-    status: 'healthy',
-    timestamp: res.locals.currentTime,
-    uptime: process.uptime(),
-    database: mongoose.connection.readyState === 1 ? 'connected' : 'disconnected',
-    memory: {
-      rss: `${Math.round(memUsage.rss / 1024 / 1024)}MB`,
-      heapUsed: `${Math.round(memUsage.heapUsed / 1024 / 1024)}MB`,
-      heapTotal: `${Math.round(memUsage.heapTotal / 1024 / 1024)}MB`
-    },
-    environment: process.env.NODE_ENV || 'development'
-  });
-});
-
-// API status endpoint
-app.get('/api/status', (req, res) => {
-  res.status(200).json({
-    api: 'NyumbaSync API',
-    version: '1.0.0',
-    status: 'operational',
-    timestamp: res.locals.currentTime,
-    services: {
-      database: mongoose.connection.readyState === 1 ? 'online' : 'offline',
-      mpesa: 'online', // You can add actual service health checks here
-      auth: 'online',
-      fileUpload: 'online'
-    }
-  });
-});
-
-// Enhanced Route Registration with Debug Logging
-const registerRoutes = () => {
-  logger.info('\n🔗 Registering routes with Express app...');
-  
-  // Auth routes with rate limiting
-  if (authRoutes) {
-    try {
-      app.use('/api/v1/auth/login', authLimiter);
-      app.use('/api/v1/auth/register', authLimiter);
-      app.use('/api/v1/auth/reset-password', passwordResetLimiter);
-      app.use('/api/v1/auth', authRoutes);
-      logger.info('✅ Auth routes registered with rate limiting at /api/v1/auth');
-    } catch (err) {
-      logger.error('❌ Failed to register auth routes:', err.message);
-    }
-  } else {
-    logger.error('❌ Failed to register auth routes:');
-  }
-
-  // MFA routes with authentication
-  try {
-    const mfaRoutes = require('./routes/v1/mfa.routes');
-    app.use('/api/v1/auth/mfa', mfaRoutes);
-    logger.info('✅ MFA routes registered at /api/v1/auth/mfa');
-  } catch (err) {
-    logger.error('❌ Failed to register MFA routes:', err.message);
-  }
-
-  // User routes with authentication
-  if (userRoutes) {
-    try {
-      app.use('/api/v1/users', authenticateToken, userRoutes);
-      logger.info('✅ User routes registered with authentication at /api/v1/users');
-    } catch (err) {
-      logger.error('❌ Failed to register user routes:', err.message);
-    }
-  } else {
-    logger.error('❌ Failed to register user routes:');
-  }
-
-  // M-Pesa routes with authentication
-  if (mpesaRoutes) {
-    try {
-      app.use('/api/v1/mpesa', authenticateToken, mpesaRoutes);
-      logger.info('✅ M-Pesa routes registered with authentication at /api/v1/mpesa');    
-    } catch (err) {
-      logger.error('❌ Failed to register M-Pesa routes:', err.message);
-    }
-  } else {
-    logger.warn('⚠️ M-Pesa routes not registered - route loading failed');
-  }
-
-  // Property routes with optional authentication
-  if (propertyRoutes) {
-    try {
-      app.use('/api/v1/properties', optionalAuth, propertyRoutes);
-      logger.info('✅ Property routes registered with optional authentication at /api/v1/properties');
-    } catch (err) {
-      logger.error('❌ Failed to register property routes:', err.message);
-    }
-  } else {
-    logger.error('❌ Failed to register property routes:');
-  }
-
-  // Upload routes with authentication
-  if (uploadRoutes) {
-    try {
-      app.use('/api/v1/upload', authenticateToken, uploadRoutes);
-      logger.info('✅ Upload routes registered with authentication at /api/v1/upload');
-    } catch (err) {
-      logger.error('❌ Failed to register upload routes:', err.message);
-    }
-  } else {
-    logger.warn('⚠️ Upload routes not registered - route loading failed');
-  }
-
-  // Admin routes with authentication and authorization
-  if (adminRoutes) {
-    try {
-      app.use('/api/v1/admin', authenticateToken, authorize('admin'), adminRoutes);
-      logger.info('✅ Admin routes registered with authentication and authorization at /api/v1/admin');
-    } catch (err) {
-      logger.error('❌ Failed to register admin routes:', err.message);
-    }
-  } else {
-    logger.error('❌ Failed to register admin routes:');
-  }
-
-  // Maintenance routes
-  if (maintenanceRoutes) {
-    try {
-      app.use('/api/v1/maintenance', authenticateToken, maintenanceRoutes);
-      logger.info('✅ Maintenance routes registered with authentication at /api/v1/maintenance');
-    } catch (err) {
-      logger.error('❌ Failed to register maintenance routes:', err.message);
-    }
-  } else {
-    logger.warn('⚠️ Maintenance routes not registered - route loading failed');
-  }
-
-  // Payment routes
-  if (paymentRoutes) {
-    try {
-      app.use('/api/v1/payments', authenticateToken, paymentRoutes);
-      logger.info('✅ Payment routes registered with authentication at /api/v1/payments');
-    } catch (err) {
-      logger.error('❌ Failed to register payment routes:', err.message);
-    }
-  } else {
-    logger.warn('⚠️ Payment routes not registered - route loading failed');
-  }
-
-  // Transaction routes
-  if (transactionRoutes) {
-    try {
-      app.use('/api/v1/transactions', authenticateToken, transactionRoutes);
-      logger.info('✅ Transaction routes registered with authentication at /api/v1/transactions');
-    } catch (err) {
-      logger.error('❌ Failed to register transaction routes:', err.message);
-    }
-  } else {
-    logger.error('❌ Failed to register transaction routes:');
-  }
-
-  // Tenant routes
-  if (tenantRoutes) {
-    try {
-      app.use('/api/v1/tenant', authenticateToken, tenantRoutes);
-      logger.info('✅ Tenant routes registered with authentication at /api/v1/tenant');
-    } catch (err) {
-      logger.error('❌ Failed to register tenant routes:', err.message);
-    }
-  } else {
-    logger.warn('⚠️ Tenant routes not registered - route loading failed');
-  }
-
-  // Lease routes
-  if (leaseRoutes) {
-    try {
-      app.use('/api/v1/leases', authenticateToken, leaseRoutes);
-      logger.info('✅ Lease routes registered with authentication at /api/v1/leases');
-    } catch (err) {
-      logger.error('❌ Failed to register lease routes:', err.message);
-    }
-  } else {
-    logger.warn('⚠️ Lease routes not registered - route loading failed');
-  }
-
-  // Document routes
-  if (documentRoutes) {
-    try {
-      app.use('/api/v1/documents', authenticateToken, documentRoutes);
-      logger.info('✅ Document routes registered with authentication at /api/v1/documents');
-    } catch (err) {
-      logger.error('❌ Failed to register document routes:', err.message);
-    }
-  } else {
-    logger.warn('⚠️ Document routes not registered - route loading failed');
-  }
-
-  // Notification routes
-  if (notificationRoutes) {
-    try {
-      app.use('/api/v1/notifications', authenticateToken, notificationRoutes);
-      logger.info('✅ Notification routes registered with authentication at /api/v1/notifications');
-    } catch (err) {
-      logger.error('❌ Failed to register notification routes:', err.message);
-    }
-  } else {
-    logger.warn('⚠️ Notification routes not registered - route loading failed');
-  }
-
-  // Message routes
-  if (messageRoutes) {
-    try {
-      app.use('/api/v1/messages', authenticateToken, messageRoutes);
-      logger.info('✅ Message routes registered with authentication at /api/v1/messages');
-    } catch (err) {
-      logger.error('❌ Failed to register message routes:', err.message);
-    }
-  } else {
-    logger.warn('⚠️ Message routes not registered - route loading failed');
-  }
-
-  // Vendor routes
-  if (vendorRoutes) {
-    try {
-      app.use('/api/v1/vendors', authenticateToken, vendorRoutes);
-      logger.info('✅ Vendor routes registered with authentication at /api/v1/vendors');
-    } catch (err) {
-      logger.error('❌ Failed to register vendor routes:', err.message);
-    }
-  } else {
-    logger.warn('⚠️ Vendor routes not registered - route loading failed');
-  }
-
-  // Analytics routes
-  if (analyticsRoutes) {
-    try {
-      app.use('/api/v1/analytics', authenticateToken, analyticsRoutes);
-      logger.info('✅ Analytics routes registered with authentication at /api/v1/analytics');
-    } catch (err) {
-      logger.error('❌ Failed to register analytics routes:', err.message);
-    }
-  } else {
-    logger.warn('⚠️ Analytics routes not registered - route loading failed');
-  }
-
-  logger.info('🎯 Route registration process completed\n');
-};
-
-// Call the route registration function
-registerRoutes();
-
-// Admin routes (if you have admin functionality)
-app.get('/api/v1/admin/stats', authenticateToken, authorize('admin'), (req, res) => {
-  res.json({
-    message: 'Admin statistics',
-    timestamp: res.locals.currentTime,
-    // Add your admin stats here
-  });
-});
-
-// Enhanced Debug Route for Development
-if (process.env.NODE_ENV === 'development') {
-  app.get('/api/debug/routes', (req, res) => {
-    const routeStatus = {
-      system: 'NyumbaSync API',
-      timestamp: new Date().toISOString(),
-      environment: process.env.NODE_ENV,
-      routeDirectory: path.join(__dirname, 'routes', 'v1'),
-      loadedRoutes: {
-        auth: authRoutes ? 'loaded' : 'failed',
-        mpesa: mpesaRoutes ? 'loaded' : 'failed',
-        property: propertyRoutes ? 'loaded' : 'failed',
-        upload: uploadRoutes ? 'loaded' : 'failed',
-        payment: paymentRoutes ? 'loaded' : 'failed',
-        user: userRoutes ? 'loaded' : 'failed',
-        admin: adminRoutes ? 'loaded' : 'failed',
-        maintenance: maintenanceRoutes ? 'loaded' : 'failed',
-        transaction: transactionRoutes ? 'loaded' : 'failed'
-      },
-      registeredEndpoints: [],
-      recommendations: []
-    };
-
-    // Check which routes are actually registered
-    const loadedCount = Object.values(routeStatus.loadedRoutes).filter(status => status === 'loaded').length;
-    const totalCount = Object.keys(routeStatus.loadedRoutes).length;
-    
-    routeStatus.summary = {
-      total: totalCount,
-      loaded: loadedCount,
-      failed: totalCount - loadedCount,
-      successRate: `${Math.round((loadedCount / totalCount) * 100)}%`
-    };
-
-    // Add recommendations based on failures
-    const failedRoutes = Object.entries(routeStatus.loadedRoutes)
-      .filter(([, status]) => status === 'failed')
-      .map(([route]) => route);
-
-    if (failedRoutes.length > 0) {
-      routeStatus.recommendations.push(
-        `Check if these route files exist: ${failedRoutes.map(r => `routes/v1/${r}.routes.js`).join(', ')}`
-      );
-      routeStatus.recommendations.push('Verify file permissions and syntax in failed route files');
-      routeStatus.recommendations.push('Check server logs for detailed error messages');
-    }
-
-    // Try to read directory contents for additional info
-    try {
-      const v1Dir = path.join(__dirname, 'routes', 'v1');
-      const files = fs.existsSync(v1Dir) ? fs.readdirSync(v1Dir) : [];
-      routeStatus.filesInDirectory = files;
-      routeStatus.routeFiles = files.filter(f => f.endsWith('.routes.js'));
-    } catch (err) {
-      routeStatus.directoryError = err.message;
-    }
-
-    res.json(routeStatus);
-  });
-  
-  logger.info('✅ Enhanced route debugger available at /api/debug/routes');
-}
-
-/* // Static Files
-const publicDir = path.join(__dirname, 'public');
-if (fs.existsSync(publicDir)) {
-  app.use('/public', express.static(publicDir, {
-    maxAge: '1d',
-    etag: true
-  }));
-  logger.info('✅ Static files served from /public');
-} else {
-  logger.warn('⚠️ Public directory not found, static files not served');
-}
-
-// Serve uploaded files
-app.use('/uploads', express.static(path.join(__dirname, 'uploads'), {
-  maxAge: '7d',
-  etag: true
-})); */
-
-// API Documentation (in development)
-if (process.env.NODE_ENV === 'development') {
-  app.get('/api/docs', (req, res) => {
-    res.json({
-      title: 'NyumbaSync API Documentation',
-      version: '1.0.0',
-      description: 'Property management system API',
-      endpoints: {
-        authentication: {
-          register: 'POST /api/v1/auth/register',
-          login: 'POST /api/v1/auth/login',
-          logout: 'POST /api/v1/auth/logout',
-          refreshToken: 'POST /api/v1/auth/refresh',
-          resetPassword: 'POST /api/v1/auth/reset-password'
-        },
-        properties: {
-          getAll: 'GET /api/v1/properties',
-          getById: 'GET /api/v1/properties/:id',
-          create: 'POST /api/v1/properties',
-          update: 'PUT /api/v1/properties/:id',
-          delete: 'DELETE /api/v1/properties/:id'
-        },
-        mpesa: {
-          initiatePayment: 'POST /api/v1/mpesa/payment',
-          callback: 'POST /api/v1/mpesa/callback',
-          status: 'GET /api/v1/mpesa/status/:id'
-        },
-        upload: {
-          single: 'POST /api/v1/upload',
-          multiple: 'POST /api/v1/upload/multiple'
-        }
-      }
-    });
-  });
-}
-
-// 404 Handler for unmatched routes
-app.use('*', (req, res) => {
-  logger.warn(`404 - Route not found: ${req.method} ${req.originalUrl}`);
-  res.status(404).json({
-    error: 'Route not found',
-    path: req.originalUrl,
-    method: req.method,
-    timestamp: new Date().toISOString(),
-    requestId: req.requestId,
-    suggestedRoutes: [
-      '/api/v1/auth',
-      '/api/v1/properties',
-      '/api/v1/mpesa',
-      '/api/v1/upload',
-      '/health',
-      '/api/status'
-    ]
-  });
-});
-
-// =============================================
-// GLOBAL ERROR HANDLER MIDDLEWARE
-// =============================================
-app.use((err, req, res, next) => {
-  // Log the error with Winston logger
-  logger.error('Global error handler:', {
-    error: err.message,
-    stack: process.env.NODE_ENV === 'development' ? err.stack : undefined,
-    path: req.path,
-    method: req.method,
-    ip: req.ip,
-    user: req.user ? req.user.id : 'anonymous'
-  });
-
-  // Handle specific error types
-  let statusCode = 500;
-  let message = 'Internal Server Error';
-  let details = null;
-
-  if (err.name === 'ValidationError') {
-    statusCode = 400;
-    message = 'Validation Error';
-    details = Object.values(err.errors).map(e => e.message);
-  } else if (err.name === 'UnauthorizedError') {
-    statusCode = 401;
-    message = 'Unauthorized';
-  } else if (err.name === 'ForbiddenError') {
-    statusCode = 403;
-    message = 'Forbidden';
-  } else if (err.name === 'NotFoundError') {
-    statusCode = 404;
-    message = 'Resource Not Found';
-  } else if (err.name === 'MongoError') {
-    // Handle specific MongoDB errors
-    if (err.code === 11000) {
-      statusCode = 409;
-      message = 'Duplicate Key Error';
-      const key = Object.keys(err.keyValue)[0];
-      details = `${key} already exists`;
-    }
-  } else if (err.name === 'CastError') {
-    statusCode = 400;
-    message = `Invalid ${err.path}: ${err.value}`;
-  } else if (err.code === 11000) {
-    statusCode = 400;
-    const field = Object.keys(err.keyValue)[0];
-    message = `Duplicate ${field} value`;
-  } else if (err.name === 'JsonWebTokenError') {
-    statusCode = 401;
-    message = 'Invalid token';
-  } else if (err.name === 'TokenExpiredError') {
-    statusCode = 401;
-    message = 'Token expired';
-  } else if (err.name === 'MulterError') {
-    statusCode = 400;
-    if (err.code === 'LIMIT_FILE_SIZE') {
-      message = 'File size too large';
-    } else if (err.code === 'LIMIT_FILE_COUNT') {
-      message = 'Too many files';
-    }
-  }
-
-  // Handle M-Pesa specific errors
-  if (err.isMpesaError) {
-    return res.status(503).json({
-      error: 'M-Pesa service temporarily unavailable',
-      action: 'Please try again later',
-      contact: '0700NYUMBA',
-      timestamp: res.locals.currentTime,
-      requestId: req.requestId
-    });
-  }
-
-  // Format the error response
-  const errorResponse = {
-    error: message,
-    timestamp: res.locals.currentTime || new Date().toISOString(),
-    path: req.originalUrl,
-    requestId: req.requestId,
-    ...(details && { details }),
-    ...(process.env.NODE_ENV === 'development' && { 
-      stack: err.stack 
-    })
-  };
-
-  // Send the error response
-  res.status(statusCode).json(errorResponse);
-});
-
-// Database connection event handlers
-mongoose.connection.on('connected', () => {
-  logger.info('✅ Mongoose connected to MongoDB');
-});
-
-mongoose.connection.on('error', (err) => {
-  logger.error(`❌ Mongoose connection error: ${err}`);
-});
-
-mongoose.connection.on('disconnected', () => {
-  logger.warn('⚠️ Mongoose disconnected from MongoDB');
-});
-
-mongoose.connection.on('reconnected', () => {
-  logger.info('✅ Mongoose reconnected to MongoDB');
-});
-
-// Initialize Database Connection
-connectWithRetry();
-
-// Process monitoring (log memory usage every 5 minutes)
-setInterval(() => {
-  const memUsage = process.memoryUsage();
-  logger.info(`📊 Memory usage: ${Math.round(memUsage.rss / 1024 / 1024)}MB RSS, ${Math.round(memUsage.heapUsed / 1024 / 1024)}MB Heap`);
-}, 300000);
-
-// Validate middleware stack before starting server
-const validateMiddlewareStack = () => {
-  const requiredMiddleware = [
-    'helmet',
-    'compression',
-    'cors',
-    'express.json',
-    'express.urlencoded',
-    'mongoSanitize',
-    'xss'
-  ];
-
-  const registeredMiddleware = app._router.stack
-    .filter(layer => layer.name !== '<anonymous>')
-    .map(layer => layer.name);
-
-  const missingMiddleware = requiredMiddleware.filter(
-    middleware => !registeredMiddleware.includes(middleware)
-  );
-
-  if (missingMiddleware.length > 0) {
-    throw new Error(`Missing required middleware: ${missingMiddleware.join(', ')}`);
-  }
-
-  logger.info('✅ All required middleware validated');
-  return true;
-};
-
-// Initialize Flow Engine
-const initializeFlowsEngine = async () => {
-  try {
-    logger.info('🔄 Initializing Flows Engine...');
-    const { initializeFlowEngine } = require('./flows');
-    await initializeFlowEngine();
-    logger.info('✅ Flows Engine initialized successfully');
-  } catch (error) {
-    logger.error('❌ Failed to initialize Flows Engine:', error.message);
-    // Don't exit - flows are optional, core functionality should still work
-  }
-};
-
-// Start Server with graceful shutdown
-const server = app.listen(PORT, '0.0.0.0', async () => {
-  try {
-    validateMiddlewareStack();
-  } catch (error) {
-    logger.error('❌ Middleware validation failed:', error.message);
-    // Log warning but don't exit - allow server to start
-    logger.warn('⚠️ Server will continue despite middleware validation errors');
-  }
-
-  const currentTime = new Date().toLocaleString('en-KE', {
-    timeZone: 'Africa/Nairobi',
-    hour12: true,
-    year: 'numeric',
-    month: '2-digit',
-    day: '2-digit',
-    hour: '2-digit',
-    minute: '2-digit',
-    second: '2-digit'
-  });
-
-  logger.info(`🚀 Server successfully started on port ${PORT}`);
-  logger.info(`🌍 Environment: ${process.env.NODE_ENV || 'development'}`);
-  logger.info(`💳 M-Pesa Mode: ${process.env.MPESA_ENV || 'sandbox'}`);
-  logger.info(`⏰ Current EAT: ${currentTime}`);
-<<<<<<< HEAD
-  
-  // Initialize Flow Engine after server starts
-  await initializeFlowsEngine();
-});
-
-module.exports = server;
-=======
-  logger.info(`📁 Logs directory: ${path.join(__dirname, 'logs')}`);
-  logger.info(`📤 Uploads directory: ${path.join(__dirname, 'uploads')}`);
-  logger.info(`🔗 Server running at: http://0.0.0.0:${PORT}`);
-  logger.info(`📖 API Documentation: http://0.0.0.0:${PORT}/api/docs`);
-  logger.info(`🏥 Health Check: http://0.0.0.0:${PORT}/health`);
->>>>>>> 8a7817a2
-  
-  if (cluster.isWorker) {
-    logger.info(`👷 Worker ${cluster.worker.id} is running`);
-  }
-}).on('error', (err) => {
-  logger.error('❌ Server failed to start:', err);
-  process.exit(1);
-});
-
-// Graceful shutdown handling
-const gracefulShutdown = async (signal) => {
-  logger.info(`Received ${signal}. Starting graceful shutdown...`);
-
-  // Stop accepting new connections
-  server.close(async () => {
-    logger.info('HTTP server closed');
-
-    // Close database connection
-    try {
-      await mongoose.connection.close();
-      logger.info('Database connection closed');
-    } catch (err) {
-      logger.error('Error closing database connection:', err);
-    }
-
-    // Cleanup cluster resources
-    if (cluster.isWorker) {
-      if (workerHealth) {
-        // Send final health status to primary
-        process.send({
-          type: 'health_status',
-          data: { ...await workerHealth.getHealthStatus(), shutdownInitiated: true }
-        });
-      }
-    }
-
-    // Final cleanup
-    logger.info('Cleanup completed');
-    process.exit(0);
-  });
-
-  // Force shutdown after timeout
-  setTimeout(() => {
-    logger.error('Forced shutdown due to timeout');
-    process.exit(1);
-  }, process.env.GRACEFUL_SHUTDOWN_TIMEOUT || 30000);
-};
-
-// Setup signal handlers
-['SIGTERM', 'SIGINT'].forEach(signal => {
-  process.on(signal, () => gracefulShutdown(signal));
-});
-
-process.on('uncaughtException', (err) => {
-  logger.error('❌ Uncaught Exception:', err);
-  shutdown('uncaughtException');
-});
-
-process.on('unhandledRejection', (reason, promise) => {
-  logger.error('❌ Unhandled Rejection at:', promise, 'reason:', reason);
-  // Don't exit for unhandled rejections, just log them
-});
-
-// Export for testing
+require('dotenv').config();
+const express = require('express');
+const mongoose = require('mongoose');
+const cors = require('cors');
+const path = require('path');
+const fs = require('fs');
+const jwt = require('jsonwebtoken');
+const helmet = require('helmet');
+const rateLimit = require('express-rate-limit');
+const mongoSanitize = require('express-mongo-sanitize');
+const xss = require('xss-clean');
+const compression = require('compression');
+const multer = require('multer');
+const cluster = require('cluster');
+const { createLogger, format, transports } = require('winston');
+
+// Import security configuration and middleware
+const { securityConfig, validateSecurityConfig } = require('./config/security.config');
+const {
+  addRequestId,
+  securityHeaders,
+  detectSuspiciousActivity,
+  requestTiming,
+  httpsRedirect,
+  auditLog,
+  requestSizeLimiter,
+  preventParameterPollution
+} = require('./middlewares/security.middleware');
+
+// Import load balancing utilities
+const LoadBalancer = require('./utils/load-balancer');
+const WorkerHealth = require('./utils/worker-health');
+const WorkerRateLimiter = require('./utils/worker-rate-limiter');
+
+const app = express();
+const PORT = process.env.PORT || 10000;
+
+// Initialize worker monitoring if in cluster mode
+let workerHealth;
+let workerRateLimiter;
+if (cluster.isWorker) {
+  workerHealth = new WorkerHealth();
+  workerRateLimiter = new WorkerRateLimiter({
+    windowMs: parseInt(process.env.RATE_LIMIT_WINDOW || '60000'),
+    maxRequestsPerIP: parseInt(process.env.MAX_REQUESTS_PER_IP || '100'),
+    maxRequestsPerWorker: parseInt(process.env.MAX_REQUESTS_PER_WORKER || '1000')
+  });
+}
+
+// Create logs directory if it doesn't exist
+const logsDir = path.join(__dirname, 'logs');
+if (!fs.existsSync(logsDir)) {
+  fs.mkdirSync(logsDir, { recursive: true });
+}
+
+// Create uploads directory if it doesn't exist
+const uploadsDir = path.join(__dirname, 'uploads');
+if (!fs.existsSync(uploadsDir)) {
+  fs.mkdirSync(uploadsDir, { recursive: true });
+}
+
+// Winston Logger Configuration
+const logger = createLogger({
+  level: process.env.LOG_LEVEL || 'info',
+  format: format.combine(
+    format.timestamp({ format: 'YYYY-MM-DD HH:mm:ss' }),
+    format.errors({ stack: true }),
+    format.splat(),
+    format.json()
+  ),
+  transports: [
+    new transports.Console({
+      format: format.combine(
+        format.colorize(),
+        format.printf(({ timestamp, level, message }) => {
+          return `[${timestamp}] ${level}: ${message}`;
+        })
+      )
+    }),
+    new transports.File({ filename: 'logs/error.log', level: 'error' }),
+    new transports.File({ filename: 'logs/combined.log' })
+  ]
+});
+
+// Route Factory Function to convert array configs to Express routers
+const createRouterFromConfig = (routeConfigs) => {
+  if (!Array.isArray(routeConfigs)) {
+    throw new Error('Route config must be an array');
+  }
+
+  const router = express.Router();
+
+  routeConfigs.forEach((routeConfig, index) => {
+    const { method, path, handler, config } = routeConfig;
+
+    if (!method || !path || !handler) {
+      throw new Error(`Invalid route config at index ${index}: missing method, path, or handler`);
+    }
+
+     if (typeof path !== 'string' || !path.startsWith('/') || path.includes('://')) {
+    throw new Error(`Invalid route path at index ${index}: "${path}"`);
+  }
+
+    const httpMethod = method.toLowerCase();
+    
+    // Validate HTTP method
+    if (!['get', 'post', 'put', 'patch', 'delete', 'options', 'head'].includes(httpMethod)) {
+      throw new Error(`Invalid HTTP method: ${method}`);
+    }
+
+    // Ensure handler is an array
+    const handlers = Array.isArray(handler) ? handler : [handler];
+
+    // Register the route
+    try {
+      router[httpMethod](path, ...handlers);
+      logger.debug(`  📍 Route registered: ${method.toUpperCase()} ${path}`);
+    } catch (error) {
+      throw new Error(`Failed to register route ${method} ${path}: ${error.message}`);
+    }
+  });
+
+  return router;
+};
+
+// Enhanced Route Loader Function with Array Config Support
+const loadRoute = (routeName) => {
+  const routePath = path.join(__dirname, 'routes', 'v1', `${routeName}.routes.js`);
+  
+  logger.info(`🔄 Attempting to load ${routeName} routes from: ${routePath}`);
+  
+  try {
+    // Check if file exists first
+    if (!fs.existsSync(routePath)) {
+      logger.error(`❌ Route file does not exist: ${routePath}`);
+      return null;
+    }
+    
+    // Check file permissions
+    try {
+      fs.accessSync(routePath, fs.constants.R_OK);
+      logger.debug(`✅ File is readable: ${routePath}`);
+    } catch (accessErr) {
+      logger.error(`❌ File is not readable: ${routePath}`, accessErr.message);
+      return null;
+    }
+    
+    // Get file stats for debugging
+    const stats = fs.statSync(routePath);
+    logger.debug(`📊 File stats for ${routeName}: Size: ${stats.size} bytes, Modified: ${stats.mtime}`);
+    
+    // Clear require cache in development to avoid stale modules
+    if (process.env.NODE_ENV === 'development') {
+      delete require.cache[require.resolve(routePath)];
+      logger.debug(`🧹 Cleared require cache for: ${routePath}`);
+    }
+    
+    // Attempt to require the route
+    const routeConfig = require(routePath);
+    
+    // Validate the loaded route
+    if (!routeConfig) {
+      logger.error(`❌ ${routeName} route file exists but exports null/undefined`);
+      return null;
+    }
+    
+    // Check if it's already an Express router
+    if (routeConfig && routeConfig.stack && Array.isArray(routeConfig.stack)) {
+      logger.info(`✅ ${routeName} routes loaded successfully with ${routeConfig.stack.length} route(s)`);
+      return routeConfig;
+    }
+    
+    // Check if it's an array configuration (your current format)
+    if (Array.isArray(routeConfig)) {
+      logger.info(`🏭 Converting ${routeName} array config to Express router...`);
+      try {
+        const router = createRouterFromConfig(routeConfig);
+        logger.info(`✅ ${routeName} routes converted successfully with ${routeConfig.length} route(s)`);
+        
+        // Log individual routes in debug mode
+        if (process.env.LOG_LEVEL === 'debug') {
+          routeConfig.forEach((config, index) => {
+            logger.debug(`  📍 Route ${index + 1}: ${config.method.toUpperCase()} ${config.path}`);
+          });
+        }
+        
+        return router;
+      } catch (conversionError) {
+        logger.error(`❌ Failed to convert ${routeName} array config:`, conversionError.message);
+        return null;
+      }
+    }
+    
+    // If it's a function, assume it's middleware
+    if (typeof routeConfig === 'function') {
+      logger.info(`✅ ${routeName} middleware function loaded successfully`);
+      return routeConfig;
+    }
+    
+    logger.error(`❌ ${routeName} exports unknown type: ${typeof routeConfig}. Expected Express router, array, or function.`);
+    return null;
+    
+  } catch (err) {
+    // Detailed error logging based on error type
+    if (err.code === 'MODULE_NOT_FOUND') {
+      logger.error(`❌ ${routeName} routes - Module not found error:`, {
+        message: err.message,
+        requireStack: err.requireStack,
+        modulePath: routePath
+      });
+      
+      // Check if it's a dependency issue
+      if (err.message.includes('Cannot find module') && !err.message.includes(routePath)) {
+        const missingModule = err.message.match(/Cannot find module '([^']+)'/);
+        if (missingModule) {
+          logger.error(`💡 Missing dependency in ${routeName}: ${missingModule[1]}`);
+          logger.error(`💡 Try running: npm install ${missingModule[1]}`);
+        }
+      }
+    } else if (err instanceof SyntaxError) {
+      logger.error(`❌ ${routeName} routes - Syntax error:`, {
+        message: err.message,
+        stack: err.stack,
+        filePath: routePath
+      });
+    } else if (err.code === 'ENOENT') {
+      logger.error(`❌ ${routeName} routes - File not found: ${routePath}`);
+    } else if (err.code === 'EACCES') {
+      logger.error(`❌ ${routeName} routes - Permission denied: ${routePath}`);
+    } else {
+      logger.error(`❌ ${routeName} routes - Unexpected error:`, {
+        name: err.name,
+        message: err.message,
+        code: err.code,
+        stack: process.env.NODE_ENV === 'development' ? err.stack : undefined,
+        filePath: routePath
+      });
+    }
+    
+    return null;
+  }
+};
+
+// Route Loading Summary Function
+const loadAllRoutes = () => {
+  logger.info('🚀 Starting route loading process...');
+  
+  const routesToLoad = [
+    'mpesa',
+    'property', 
+    'auth',
+    'upload',
+    'user',
+    'admin',
+    'maintenance',
+    'payment',
+    'transaction',
+    'tenant',
+    'lease',
+    'document',
+    'notification',
+    'message',
+    'vendor',
+    'analytics'
+  ];
+  
+  const loadedRoutes = {};
+  const failedRoutes = [];
+  const routeStats = {
+    total: routesToLoad.length,
+    loaded: 0,
+    failed: 0
+  };
+  
+  // Load each route and track results
+  routesToLoad.forEach(routeName => {
+    logger.info(`\n📂 Loading ${routeName} routes...`);
+    const route = loadRoute(routeName);
+    
+    if (route) {
+      loadedRoutes[routeName] = route;
+      routeStats.loaded++;
+      logger.info(`✅ ${routeName} routes loaded successfully`);
+    } else {
+      failedRoutes.push(routeName);
+      routeStats.failed++;
+      logger.error(`❌ ${routeName} routes failed to load`);
+    }
+  });
+  
+  // Summary logging
+  logger.info('\n📊 Route Loading Summary:');
+  logger.info(`   Total routes attempted: ${routeStats.total}`);
+  logger.info(`   Successfully loaded: ${routeStats.loaded}`);
+  logger.info(`   Failed to load: ${routeStats.failed}`);
+  
+  if (routeStats.loaded > 0) {
+    logger.info(`   ✅ Loaded routes: ${Object.keys(loadedRoutes).join(', ')}`);
+  }
+  
+  if (failedRoutes.length > 0) {
+    logger.error(`   ❌ Failed routes: ${failedRoutes.join(', ')}`);
+    logger.error('   💡 Check the individual error messages above for details');
+  }
+  
+  if (routeStats.failed === 0) {
+    logger.info('🎉 All routes loaded successfully!');
+  } else if (routeStats.loaded === 0) {
+    logger.error('🚨 No routes were loaded! Check your routes directory structure.');
+  } else {
+    logger.warn(`⚠️ Partial success: ${routeStats.loaded}/${routeStats.total} routes loaded`);
+  }
+  
+  return loadedRoutes;
+};
+
+// Directory Structure Checker
+const checkRouteDirectoryStructure = () => {
+  const routesDir = path.join(__dirname, 'routes');
+  const v1Dir = path.join(routesDir, 'v1');
+  
+  logger.info('🔍 Checking route directory structure...');
+  
+  if (!fs.existsSync(routesDir)) {
+    logger.error('❌ Routes directory does not exist:', routesDir);
+    logger.error('💡 Create the directory structure: routes/v1/');
+    return false;
+  }
+  
+  if (!fs.existsSync(v1Dir)) {
+    logger.error('❌ v1 routes directory does not exist:', v1Dir);
+    logger.error('💡 Create the directory: routes/v1/');
+    return false;
+  }
+  
+  // List all files in the v1 directory
+  try {
+    const files = fs.readdirSync(v1Dir);
+    const routeFiles = files.filter(file => file.endsWith('.routes.js'));
+    
+    logger.info(`📁 Found ${files.length} file(s) in routes/v1/:`);
+    files.forEach(file => {
+      const filePath = path.join(v1Dir, file);
+      const stats = fs.statSync(filePath);
+      const isRouteFile = file.endsWith('.routes.js');
+      logger.info(`   ${isRouteFile ? '📄' : '📋'} ${file} (${stats.size} bytes)`);
+    });
+    
+    logger.info(`🎯 Found ${routeFiles.length} route file(s):`);
+    routeFiles.forEach(file => {
+      logger.info(`   📄 ${file}`);
+    });
+    
+    return true;
+  } catch (err) {
+    logger.error('❌ Error reading routes directory:', err.message);
+    return false;
+  }
+};
+
+// Validate route handlers
+const validateRouteHandlers = (routes) => {
+  const validationErrors = [];
+
+  const validateHandler = (handler, path) => {
+    if (typeof handler !== 'function') {
+      validationErrors.push(`Invalid handler for path: ${path}`);
+    }
+  };
+
+  routes.stack?.forEach(layer => {
+    if (layer.route) {
+      Object.values(layer.route.methods).forEach(method => {
+        layer.route.stack.forEach(routeLayer => {
+          validateHandler(routeLayer.handle, `${method.toUpperCase()} ${layer.route.path}`);
+        });
+      });
+    }
+  });
+
+  if (validationErrors.length > 0) {
+    throw new Error(`Route validation failed:\n${validationErrors.join('\n')}`);
+  }
+  
+  return true;
+};
+
+// Check directory structure first
+checkRouteDirectoryStructure();
+
+// Load all routes with enhanced debugging
+const allRoutes = loadAllRoutes();
+
+// Validate loaded routes
+Object.entries(allRoutes).forEach(([name, router]) => {
+  try {
+    validateRouteHandlers(router);
+    logger.info(`✅ Validated routes for: ${name}`);
+  } catch (error) {
+    logger.error(`❌ Route validation failed for ${name}:`, error.message);
+    // Log warning but don't exit - allow server to start
+    logger.warn(`⚠️ Server will continue despite validation errors in ${name} routes`);
+  }
+});
+
+// Extract individual routes from the loaded routes object
+const mpesaRoutes = allRoutes.mpesa || null;
+const propertyRoutes = allRoutes.property || null;
+const authRoutes = allRoutes.auth || null;
+const uploadRoutes = allRoutes.upload || null;
+const userRoutes = allRoutes.user || null;
+const adminRoutes = allRoutes.admin || null;
+const maintenanceRoutes = allRoutes.maintenance || null;
+const paymentRoutes = allRoutes.payment || null;
+const transactionRoutes = allRoutes.transaction || null;
+const tenantRoutes = allRoutes.tenant || null;
+const leaseRoutes = allRoutes.lease || null;
+const documentRoutes = allRoutes.document || null;
+const notificationRoutes = allRoutes.notification || null;
+const messageRoutes = allRoutes.message || null;
+const vendorRoutes = allRoutes.vendor || null;
+const analyticsRoutes = allRoutes.analytics || null;
+
+// JWT Authentication middleware
+const authenticateToken = (req, res, next) => {
+  const authHeader = req.headers['authorization'];
+  const token = authHeader && authHeader.split(' ')[1];
+
+  if (!token) {
+    return res.status(401).json({ 
+      error: 'Access token required',
+      timestamp: res.locals.currentTime 
+    });
+  }
+
+  jwt.verify(token, process.env.JWT_SECRET, (err, user) => {
+    if (err) {
+      return res.status(403).json({ 
+        error: 'Invalid or expired token',
+        timestamp: res.locals.currentTime 
+      });
+    }
+    req.user = user;
+    next();
+  });
+};
+
+// Optional authentication middleware (for routes that work with or without auth)
+const optionalAuth = (req, res, next) => {
+  const authHeader = req.headers['authorization'];
+  const token = authHeader && authHeader.split(' ')[1];
+
+  if (!token) {
+    return next();
+  }
+
+  jwt.verify(token, process.env.JWT_SECRET, (err, user) => {
+    if (!err) {
+      req.user = user;
+    }
+    next();
+  });
+};
+
+// Role-based authorization middleware
+const authorize = (...roles) => {
+  return (req, res, next) => {
+    if (!req.user) {
+      return res.status(401).json({ 
+        error: 'Access token required',
+        timestamp: res.locals.currentTime 
+      });
+    }
+
+    if (!roles.includes(req.user.role)) {
+      return res.status(403).json({ 
+        error: 'Insufficient permissions',
+        timestamp: res.locals.currentTime 
+      });
+    }
+
+    next();
+  };
+};
+
+// Database Connection with Retry
+const connectWithRetry = () => {
+  if (!process.env.MONGODB_URI) {
+    logger.error('❌ MONGODB_URI environment variable is not set!');
+    return;
+  }
+
+  mongoose.set('strictQuery', false);
+  
+  // Skip MongoDB connection in test environment (tests handle their own connection)
+  if (process.env.NODE_ENV !== 'test') {
+    logger.info('🔄 Attempting MongoDB connection...');
+
+    mongoose.connect(process.env.MONGODB_URI, {
+      useNewUrlParser: true,
+      useUnifiedTopology: true,
+      serverSelectionTimeoutMS: 5000,
+      socketTimeoutMS: 30000,
+      maxPoolSize: 10,
+      retryWrites: true,
+      w: 'majority'
+    })
+      .then(() => {
+        logger.info('✅ Connected to MongoDB');
+      // Create indexes if needed
+      createIndexes();
+    })
+      .catch(err => {
+        logger.error(`❌ MongoDB connection failed: ${err.message}`);
+        logger.info('⏳ Retrying connection in 5 seconds...');
+        setTimeout(connectWithRetry, 5000);
+      });
+  } else {
+    logger.info('⏭️ Skipping MongoDB connection in test environment');
+  }
+};
+
+// Database indexes creation and model initialization
+const createIndexes = async () => {
+  try {
+    // Pre-load all models to ensure they're registered
+    require('./models/user.model');
+    require('./models/property.model');
+    require('./models/transaction.model');
+    require('./models/payment.model');
+    require('./models/maintenance.model');
+    require('./models/vendor.model');
+    require('./models/lease.model');
+    require('./models/config.model');
+    require('./models/audit-log.model');
+    require('./models/admin-role.model');
+    require('./models/admin-user.model');
+    require('./models/tenant.model');
+    require('./models/property-approval.model');
+    
+    // Create indexes
+    await mongoose.connection.db.collection('properties').createIndex({ location: '2dsphere' });
+    await mongoose.connection.db.collection('users').createIndex({ email: 1 }, { unique: true });
+    await mongoose.connection.db.collection('payments').createIndex({ transactionId: 1 });
+    await mongoose.connection.db.collection('maintenance').createIndex({ propertyId: 1 });
+    await mongoose.connection.db.collection('transactions').createIndex({ createdAt: -1 });
+    await mongoose.connection.db.collection('audits').createIndex({ timestamp: -1 });
+    
+    logger.info('✅ Database indexes created successfully');
+    logger.info('✅ All models loaded successfully');
+  } catch (error) {
+    logger.error('❌ Error in database initialization:', error.message);
+    throw error; // Rethrow to trigger connection retry
+  }
+};
+
+// Security middleware
+app.use(helmet({
+  contentSecurityPolicy: {
+    directives: {
+      defaultSrc: ["'self'"],
+      styleSrc: ["'self'", "'unsafe-inline'"],
+      scriptSrc: ["'self'"],
+      imgSrc: ["'self'", "data:", "https:"],
+      fontSrc: ["'self'", "https:", "data:"],
+      connectSrc: ["'self'"],
+      mediaSrc: ["'self'"],
+      objectSrc: ["'none'"],
+      frameAncestors: ["'none'"],
+    },
+  },
+  crossOriginEmbedderPolicy: false
+}));
+
+// Cluster-aware request tracking middleware
+if (cluster.isWorker && workerHealth) {
+  app.use((req, res, next) => {
+    const startTime = Date.now();
+    
+    // Track response completion
+    res.on('finish', () => {
+      const duration = Date.now() - startTime;
+      workerHealth.trackRequest(duration, res.statusCode >= 400);
+      
+      // Send health update to primary process
+      if (process.send) {
+        process.send({
+          type: 'health_status',
+          data: workerHealth.getHealthStatus()
+        });
+      }
+    });
+    
+    next();
+  });
+}
+
+// Worker-specific rate limiting
+if (cluster.isWorker && workerRateLimiter) {
+  app.use((req, res, next) => {
+    const clientIP = req.ip || req.connection.remoteAddress;
+    const rateLimit = workerRateLimiter.checkLimit(clientIP);
+    
+    if (!rateLimit.allowed) {
+      return res.status(429).json({
+        error: 'Too many requests',
+        reason: rateLimit.reason,
+        retryAfter: rateLimit.resetIn
+      });
+    }
+    
+    // Add rate limit info to response headers
+    res.set({
+      'X-RateLimit-Limit': workerRateLimiter.maxRequestsPerIP,
+      'X-RateLimit-Remaining': rateLimit.remaining.ip,
+      'X-RateLimit-Reset': workerRateLimiter.lastReset + workerRateLimiter.windowMs
+    });
+    
+    next();
+  });
+}
+
+// Rate limiting
+const limiter = rateLimit({
+  windowMs: 15 * 60 * 1000, // 15 minutes
+  max: 100, // limit each IP to 100 requests per windowMs
+  message: {
+    error: 'Too many requests from this IP, please try again later.',
+    retryAfter: '15 minutes'
+  },
+  standardHeaders: true,
+  legacyHeaders: false,
+  skip: (req) => {
+    // Skip rate limiting for health checks and in test environment
+    return req.path === '/health' || req.path === '/' || process.env.NODE_ENV === 'test';
+  }
+});
+
+// Stricter rate limiting for auth endpoints
+const authLimiter = rateLimit({
+  windowMs: 15 * 60 * 1000,
+  max: 5,
+  message: {
+    error: 'Too many authentication attempts, please try again later.',
+    retryAfter: '15 minutes'
+  },
+  standardHeaders: true,
+  legacyHeaders: false,
+  skip: (req) => {
+    // Skip rate limiting in test environment
+    return process.env.NODE_ENV === 'test';
+  }
+});
+
+// Very strict rate limiting for password reset
+const passwordResetLimiter = rateLimit({
+  windowMs: 60 * 60 * 1000, // 1 hour
+  max: 3,
+  message: {
+    error: 'Too many password reset attempts, please try again later.',
+    retryAfter: '1 hour'
+  },
+  skip: (req) => {
+    // Skip rate limiting in test environment
+    return process.env.NODE_ENV === 'test';
+  }
+});
+
+// Validate security configuration on startup
+validateSecurityConfig();
+
+// Apply critical security middleware FIRST
+app.use(httpsRedirect);
+app.use(addRequestId);
+app.use(securityHeaders);
+app.use(requestSizeLimiter);
+app.use(preventParameterPollution);
+
+// Basic middleware with security limits
+app.use(express.json(securityConfig.bodyParser.json));
+app.use(express.urlencoded(securityConfig.bodyParser.urlencoded));
+app.use(compression());
+
+// Additional security middleware
+app.use(detectSuspiciousActivity);
+app.use(requestTiming);
+app.use(auditLog);
+
+// Data sanitization
+app.use(mongoSanitize());
+app.use(xss());
+
+// Apply rate limiting to API routes
+app.use('/api/', limiter);
+
+// CORS Configuration
+app.use(cors({
+  origin: [
+    '',
+    'https://mokuavinnie.tech',
+    'https://nyumbasync.co.ke',
+    'https://app.nyumbasync.co.ke',
+    'https://sandbox.safaricom.co.ke',
+    ...(process.env.NODE_ENV === 'development' ? [
+      'http://localhost:3000',
+      'http://localhost:3001',
+      'http://localhost:10000',
+      'http://127.0.0.1:10000'
+    ] : [])
+  ],
+  methods: ['GET', 'POST', 'PUT', 'PATCH', 'DELETE', 'OPTIONS'],
+  allowedHeaders: ['Content-Type', 'Authorization', 'X-Requested-With'],
+  credentials: true
+}));
+
+// Timezone Middleware
+app.use((req, res, next) => {
+  const now = new Date();
+  res.locals.timezone = 'Africa/Nairobi';
+  res.locals.currentTime = now.toLocaleString('en-KE', {
+    timeZone: 'Africa/Nairobi',
+    hour12: true,
+    year: 'numeric',
+    month: '2-digit',
+    day: '2-digit',
+    hour: '2-digit',
+    minute: '2-digit',
+    second: '2-digit'
+  });
+  res.locals.requestTimestamp = now.getTime();
+  next();
+});
+
+// Request Logging
+app.use((req, res, next) => {
+  const userAgent = req.get('User-Agent') || 'unknown';
+  const userId = req.user ? req.user.id : 'anonymous';
+  logger.info(`${req.method} ${req.originalUrl} - IP: ${req.ip} - User: ${userId} - UA: ${userAgent}`);
+  next();
+});
+
+// Request ID middleware
+app.use((req, res, next) => {
+  req.requestId = Date.now().toString(36) + Math.random().toString(36).substr(2);
+  res.set('X-Request-ID', req.requestId);
+  next();
+});
+
+// Root Route
+app.get('/', (req, res) => {
+  logger.info('Root route accessed');
+  res.set('Content-Type', 'application/json');
+  res.status(200).json({
+    status: 'running',
+    service: 'NyumbaSync API',
+    version: '1.0.0',
+    timestamp: new Date().toISOString(),
+    database: mongoose.connection.readyState === 1 ? 'connected' : 'disconnected',
+    environment: process.env.NODE_ENV || 'development',
+    uptime: process.uptime(),
+    documentation: '',
+    endpoints: {
+      auth: '/api/v1/auth',
+      properties: '/api/v1/properties',
+      mpesa: '/api/v1/mpesa',
+      upload: '/api/v1/upload',
+      health: '/health'
+    }
+  });
+});
+
+// Health check route
+app.get('/health', (req, res) => {
+  const memUsage = process.memoryUsage();
+  res.status(200).json({
+    status: 'healthy',
+    timestamp: res.locals.currentTime,
+    uptime: process.uptime(),
+    database: mongoose.connection.readyState === 1 ? 'connected' : 'disconnected',
+    memory: {
+      rss: `${Math.round(memUsage.rss / 1024 / 1024)}MB`,
+      heapUsed: `${Math.round(memUsage.heapUsed / 1024 / 1024)}MB`,
+      heapTotal: `${Math.round(memUsage.heapTotal / 1024 / 1024)}MB`
+    },
+    environment: process.env.NODE_ENV || 'development'
+  });
+});
+
+// API status endpoint
+app.get('/api/status', (req, res) => {
+  res.status(200).json({
+    api: 'NyumbaSync API',
+    version: '1.0.0',
+    status: 'operational',
+    timestamp: res.locals.currentTime,
+    services: {
+      database: mongoose.connection.readyState === 1 ? 'online' : 'offline',
+      mpesa: 'online', // You can add actual service health checks here
+      auth: 'online',
+      fileUpload: 'online'
+    }
+  });
+});
+
+// Enhanced Route Registration with Debug Logging
+const registerRoutes = () => {
+  logger.info('\n🔗 Registering routes with Express app...');
+  
+  // Auth routes with rate limiting
+  if (authRoutes) {
+    try {
+      app.use('/api/v1/auth/login', authLimiter);
+      app.use('/api/v1/auth/register', authLimiter);
+      app.use('/api/v1/auth/reset-password', passwordResetLimiter);
+      app.use('/api/v1/auth', authRoutes);
+      logger.info('✅ Auth routes registered with rate limiting at /api/v1/auth');
+    } catch (err) {
+      logger.error('❌ Failed to register auth routes:', err.message);
+    }
+  } else {
+    logger.error('❌ Failed to register auth routes:');
+  }
+
+  // MFA routes with authentication
+  try {
+    const mfaRoutes = require('./routes/v1/mfa.routes');
+    app.use('/api/v1/auth/mfa', mfaRoutes);
+    logger.info('✅ MFA routes registered at /api/v1/auth/mfa');
+  } catch (err) {
+    logger.error('❌ Failed to register MFA routes:', err.message);
+  }
+
+  // User routes with authentication
+  if (userRoutes) {
+    try {
+      app.use('/api/v1/users', authenticateToken, userRoutes);
+      logger.info('✅ User routes registered with authentication at /api/v1/users');
+    } catch (err) {
+      logger.error('❌ Failed to register user routes:', err.message);
+    }
+  } else {
+    logger.error('❌ Failed to register user routes:');
+  }
+
+  // M-Pesa routes with authentication
+  if (mpesaRoutes) {
+    try {
+      app.use('/api/v1/mpesa', authenticateToken, mpesaRoutes);
+      logger.info('✅ M-Pesa routes registered with authentication at /api/v1/mpesa');    
+    } catch (err) {
+      logger.error('❌ Failed to register M-Pesa routes:', err.message);
+    }
+  } else {
+    logger.warn('⚠️ M-Pesa routes not registered - route loading failed');
+  }
+
+  // Property routes with optional authentication
+  if (propertyRoutes) {
+    try {
+      app.use('/api/v1/properties', optionalAuth, propertyRoutes);
+      logger.info('✅ Property routes registered with optional authentication at /api/v1/properties');
+    } catch (err) {
+      logger.error('❌ Failed to register property routes:', err.message);
+    }
+  } else {
+    logger.error('❌ Failed to register property routes:');
+  }
+
+  // Upload routes with authentication
+  if (uploadRoutes) {
+    try {
+      app.use('/api/v1/upload', authenticateToken, uploadRoutes);
+      logger.info('✅ Upload routes registered with authentication at /api/v1/upload');
+    } catch (err) {
+      logger.error('❌ Failed to register upload routes:', err.message);
+    }
+  } else {
+    logger.warn('⚠️ Upload routes not registered - route loading failed');
+  }
+
+  // Admin routes with authentication and authorization
+  if (adminRoutes) {
+    try {
+      app.use('/api/v1/admin', authenticateToken, authorize('admin'), adminRoutes);
+      logger.info('✅ Admin routes registered with authentication and authorization at /api/v1/admin');
+    } catch (err) {
+      logger.error('❌ Failed to register admin routes:', err.message);
+    }
+  } else {
+    logger.error('❌ Failed to register admin routes:');
+  }
+
+  // Maintenance routes
+  if (maintenanceRoutes) {
+    try {
+      app.use('/api/v1/maintenance', authenticateToken, maintenanceRoutes);
+      logger.info('✅ Maintenance routes registered with authentication at /api/v1/maintenance');
+    } catch (err) {
+      logger.error('❌ Failed to register maintenance routes:', err.message);
+    }
+  } else {
+    logger.warn('⚠️ Maintenance routes not registered - route loading failed');
+  }
+
+  // Payment routes
+  if (paymentRoutes) {
+    try {
+      app.use('/api/v1/payments', authenticateToken, paymentRoutes);
+      logger.info('✅ Payment routes registered with authentication at /api/v1/payments');
+    } catch (err) {
+      logger.error('❌ Failed to register payment routes:', err.message);
+    }
+  } else {
+    logger.warn('⚠️ Payment routes not registered - route loading failed');
+  }
+
+  // Transaction routes
+  if (transactionRoutes) {
+    try {
+      app.use('/api/v1/transactions', authenticateToken, transactionRoutes);
+      logger.info('✅ Transaction routes registered with authentication at /api/v1/transactions');
+    } catch (err) {
+      logger.error('❌ Failed to register transaction routes:', err.message);
+    }
+  } else {
+    logger.error('❌ Failed to register transaction routes:');
+  }
+
+  // Tenant routes
+  if (tenantRoutes) {
+    try {
+      app.use('/api/v1/tenant', authenticateToken, tenantRoutes);
+      logger.info('✅ Tenant routes registered with authentication at /api/v1/tenant');
+    } catch (err) {
+      logger.error('❌ Failed to register tenant routes:', err.message);
+    }
+  } else {
+    logger.warn('⚠️ Tenant routes not registered - route loading failed');
+  }
+
+  // Lease routes
+  if (leaseRoutes) {
+    try {
+      app.use('/api/v1/leases', authenticateToken, leaseRoutes);
+      logger.info('✅ Lease routes registered with authentication at /api/v1/leases');
+    } catch (err) {
+      logger.error('❌ Failed to register lease routes:', err.message);
+    }
+  } else {
+    logger.warn('⚠️ Lease routes not registered - route loading failed');
+  }
+
+  // Document routes
+  if (documentRoutes) {
+    try {
+      app.use('/api/v1/documents', authenticateToken, documentRoutes);
+      logger.info('✅ Document routes registered with authentication at /api/v1/documents');
+    } catch (err) {
+      logger.error('❌ Failed to register document routes:', err.message);
+    }
+  } else {
+    logger.warn('⚠️ Document routes not registered - route loading failed');
+  }
+
+  // Notification routes
+  if (notificationRoutes) {
+    try {
+      app.use('/api/v1/notifications', authenticateToken, notificationRoutes);
+      logger.info('✅ Notification routes registered with authentication at /api/v1/notifications');
+    } catch (err) {
+      logger.error('❌ Failed to register notification routes:', err.message);
+    }
+  } else {
+    logger.warn('⚠️ Notification routes not registered - route loading failed');
+  }
+
+  // Message routes
+  if (messageRoutes) {
+    try {
+      app.use('/api/v1/messages', authenticateToken, messageRoutes);
+      logger.info('✅ Message routes registered with authentication at /api/v1/messages');
+    } catch (err) {
+      logger.error('❌ Failed to register message routes:', err.message);
+    }
+  } else {
+    logger.warn('⚠️ Message routes not registered - route loading failed');
+  }
+
+  // Vendor routes
+  if (vendorRoutes) {
+    try {
+      app.use('/api/v1/vendors', authenticateToken, vendorRoutes);
+      logger.info('✅ Vendor routes registered with authentication at /api/v1/vendors');
+    } catch (err) {
+      logger.error('❌ Failed to register vendor routes:', err.message);
+    }
+  } else {
+    logger.warn('⚠️ Vendor routes not registered - route loading failed');
+  }
+
+  // Analytics routes
+  if (analyticsRoutes) {
+    try {
+      app.use('/api/v1/analytics', authenticateToken, analyticsRoutes);
+      logger.info('✅ Analytics routes registered with authentication at /api/v1/analytics');
+    } catch (err) {
+      logger.error('❌ Failed to register analytics routes:', err.message);
+    }
+  } else {
+    logger.warn('⚠️ Analytics routes not registered - route loading failed');
+  }
+
+  logger.info('🎯 Route registration process completed\n');
+};
+
+// Call the route registration function
+registerRoutes();
+
+// Admin routes (if you have admin functionality)
+app.get('/api/v1/admin/stats', authenticateToken, authorize('admin'), (req, res) => {
+  res.json({
+    message: 'Admin statistics',
+    timestamp: res.locals.currentTime,
+    // Add your admin stats here
+  });
+});
+
+// Enhanced Debug Route for Development
+if (process.env.NODE_ENV === 'development') {
+  app.get('/api/debug/routes', (req, res) => {
+    const routeStatus = {
+      system: 'NyumbaSync API',
+      timestamp: new Date().toISOString(),
+      environment: process.env.NODE_ENV,
+      routeDirectory: path.join(__dirname, 'routes', 'v1'),
+      loadedRoutes: {
+        auth: authRoutes ? 'loaded' : 'failed',
+        mpesa: mpesaRoutes ? 'loaded' : 'failed',
+        property: propertyRoutes ? 'loaded' : 'failed',
+        upload: uploadRoutes ? 'loaded' : 'failed',
+        payment: paymentRoutes ? 'loaded' : 'failed',
+        user: userRoutes ? 'loaded' : 'failed',
+        admin: adminRoutes ? 'loaded' : 'failed',
+        maintenance: maintenanceRoutes ? 'loaded' : 'failed',
+        transaction: transactionRoutes ? 'loaded' : 'failed'
+      },
+      registeredEndpoints: [],
+      recommendations: []
+    };
+
+    // Check which routes are actually registered
+    const loadedCount = Object.values(routeStatus.loadedRoutes).filter(status => status === 'loaded').length;
+    const totalCount = Object.keys(routeStatus.loadedRoutes).length;
+    
+    routeStatus.summary = {
+      total: totalCount,
+      loaded: loadedCount,
+      failed: totalCount - loadedCount,
+      successRate: `${Math.round((loadedCount / totalCount) * 100)}%`
+    };
+
+    // Add recommendations based on failures
+    const failedRoutes = Object.entries(routeStatus.loadedRoutes)
+      .filter(([, status]) => status === 'failed')
+      .map(([route]) => route);
+
+    if (failedRoutes.length > 0) {
+      routeStatus.recommendations.push(
+        `Check if these route files exist: ${failedRoutes.map(r => `routes/v1/${r}.routes.js`).join(', ')}`
+      );
+      routeStatus.recommendations.push('Verify file permissions and syntax in failed route files');
+      routeStatus.recommendations.push('Check server logs for detailed error messages');
+    }
+
+    // Try to read directory contents for additional info
+    try {
+      const v1Dir = path.join(__dirname, 'routes', 'v1');
+      const files = fs.existsSync(v1Dir) ? fs.readdirSync(v1Dir) : [];
+      routeStatus.filesInDirectory = files;
+      routeStatus.routeFiles = files.filter(f => f.endsWith('.routes.js'));
+    } catch (err) {
+      routeStatus.directoryError = err.message;
+    }
+
+    res.json(routeStatus);
+  });
+  
+  logger.info('✅ Enhanced route debugger available at /api/debug/routes');
+}
+
+/* // Static Files
+const publicDir = path.join(__dirname, 'public');
+if (fs.existsSync(publicDir)) {
+  app.use('/public', express.static(publicDir, {
+    maxAge: '1d',
+    etag: true
+  }));
+  logger.info('✅ Static files served from /public');
+} else {
+  logger.warn('⚠️ Public directory not found, static files not served');
+}
+
+// Serve uploaded files
+app.use('/uploads', express.static(path.join(__dirname, 'uploads'), {
+  maxAge: '7d',
+  etag: true
+})); */
+
+// API Documentation (in development)
+if (process.env.NODE_ENV === 'development') {
+  app.get('/api/docs', (req, res) => {
+    res.json({
+      title: 'NyumbaSync API Documentation',
+      version: '1.0.0',
+      description: 'Property management system API',
+      endpoints: {
+        authentication: {
+          register: 'POST /api/v1/auth/register',
+          login: 'POST /api/v1/auth/login',
+          logout: 'POST /api/v1/auth/logout',
+          refreshToken: 'POST /api/v1/auth/refresh',
+          resetPassword: 'POST /api/v1/auth/reset-password'
+        },
+        properties: {
+          getAll: 'GET /api/v1/properties',
+          getById: 'GET /api/v1/properties/:id',
+          create: 'POST /api/v1/properties',
+          update: 'PUT /api/v1/properties/:id',
+          delete: 'DELETE /api/v1/properties/:id'
+        },
+        mpesa: {
+          initiatePayment: 'POST /api/v1/mpesa/payment',
+          callback: 'POST /api/v1/mpesa/callback',
+          status: 'GET /api/v1/mpesa/status/:id'
+        },
+        upload: {
+          single: 'POST /api/v1/upload',
+          multiple: 'POST /api/v1/upload/multiple'
+        }
+      }
+    });
+  });
+}
+
+// 404 Handler for unmatched routes
+app.use('*', (req, res) => {
+  logger.warn(`404 - Route not found: ${req.method} ${req.originalUrl}`);
+  res.status(404).json({
+    error: 'Route not found',
+    path: req.originalUrl,
+    method: req.method,
+    timestamp: new Date().toISOString(),
+    requestId: req.requestId,
+    suggestedRoutes: [
+      '/api/v1/auth',
+      '/api/v1/properties',
+      '/api/v1/mpesa',
+      '/api/v1/upload',
+      '/health',
+      '/api/status'
+    ]
+  });
+});
+
+// =============================================
+// GLOBAL ERROR HANDLER MIDDLEWARE
+// =============================================
+app.use((err, req, res, next) => {
+  // Log the error with Winston logger
+  logger.error('Global error handler:', {
+    error: err.message,
+    stack: process.env.NODE_ENV === 'development' ? err.stack : undefined,
+    path: req.path,
+    method: req.method,
+    ip: req.ip,
+    user: req.user ? req.user.id : 'anonymous'
+  });
+
+  // Handle specific error types
+  let statusCode = 500;
+  let message = 'Internal Server Error';
+  let details = null;
+
+  if (err.name === 'ValidationError') {
+    statusCode = 400;
+    message = 'Validation Error';
+    details = Object.values(err.errors).map(e => e.message);
+  } else if (err.name === 'UnauthorizedError') {
+    statusCode = 401;
+    message = 'Unauthorized';
+  } else if (err.name === 'ForbiddenError') {
+    statusCode = 403;
+    message = 'Forbidden';
+  } else if (err.name === 'NotFoundError') {
+    statusCode = 404;
+    message = 'Resource Not Found';
+  } else if (err.name === 'MongoError') {
+    // Handle specific MongoDB errors
+    if (err.code === 11000) {
+      statusCode = 409;
+      message = 'Duplicate Key Error';
+      const key = Object.keys(err.keyValue)[0];
+      details = `${key} already exists`;
+    }
+  } else if (err.name === 'CastError') {
+    statusCode = 400;
+    message = `Invalid ${err.path}: ${err.value}`;
+  } else if (err.code === 11000) {
+    statusCode = 400;
+    const field = Object.keys(err.keyValue)[0];
+    message = `Duplicate ${field} value`;
+  } else if (err.name === 'JsonWebTokenError') {
+    statusCode = 401;
+    message = 'Invalid token';
+  } else if (err.name === 'TokenExpiredError') {
+    statusCode = 401;
+    message = 'Token expired';
+  } else if (err.name === 'MulterError') {
+    statusCode = 400;
+    if (err.code === 'LIMIT_FILE_SIZE') {
+      message = 'File size too large';
+    } else if (err.code === 'LIMIT_FILE_COUNT') {
+      message = 'Too many files';
+    }
+  }
+
+  // Handle M-Pesa specific errors
+  if (err.isMpesaError) {
+    return res.status(503).json({
+      error: 'M-Pesa service temporarily unavailable',
+      action: 'Please try again later',
+      contact: '0700NYUMBA',
+      timestamp: res.locals.currentTime,
+      requestId: req.requestId
+    });
+  }
+
+  // Format the error response
+  const errorResponse = {
+    error: message,
+    timestamp: res.locals.currentTime || new Date().toISOString(),
+    path: req.originalUrl,
+    requestId: req.requestId,
+    ...(details && { details }),
+    ...(process.env.NODE_ENV === 'development' && { 
+      stack: err.stack 
+    })
+  };
+
+  // Send the error response
+  res.status(statusCode).json(errorResponse);
+});
+
+// Database connection event handlers
+mongoose.connection.on('connected', () => {
+  logger.info('✅ Mongoose connected to MongoDB');
+});
+
+mongoose.connection.on('error', (err) => {
+  logger.error(`❌ Mongoose connection error: ${err}`);
+});
+
+mongoose.connection.on('disconnected', () => {
+  logger.warn('⚠️ Mongoose disconnected from MongoDB');
+});
+
+mongoose.connection.on('reconnected', () => {
+  logger.info('✅ Mongoose reconnected to MongoDB');
+});
+
+// Initialize Database Connection
+connectWithRetry();
+
+// Process monitoring (log memory usage every 5 minutes)
+setInterval(() => {
+  const memUsage = process.memoryUsage();
+  logger.info(`📊 Memory usage: ${Math.round(memUsage.rss / 1024 / 1024)}MB RSS, ${Math.round(memUsage.heapUsed / 1024 / 1024)}MB Heap`);
+}, 300000);
+
+// Validate middleware stack before starting server
+const validateMiddlewareStack = () => {
+  const requiredMiddleware = [
+    'helmet',
+    'compression',
+    'cors',
+    'express.json',
+    'express.urlencoded',
+    'mongoSanitize',
+    'xss'
+  ];
+
+  const registeredMiddleware = app._router.stack
+    .filter(layer => layer.name !== '<anonymous>')
+    .map(layer => layer.name);
+
+  const missingMiddleware = requiredMiddleware.filter(
+    middleware => !registeredMiddleware.includes(middleware)
+  );
+
+  if (missingMiddleware.length > 0) {
+    throw new Error(`Missing required middleware: ${missingMiddleware.join(', ')}`);
+  }
+
+  logger.info('✅ All required middleware validated');
+  return true;
+};
+
+// Start Server with graceful shutdown
+const server = app.listen(PORT, '0.0.0.0', () => {
+  try {
+    validateMiddlewareStack();
+  } catch (error) {
+    logger.error('❌ Middleware validation failed:', error.message);
+    // Log warning but don't exit - allow server to start
+    logger.warn('⚠️ Server will continue despite middleware validation errors');
+  }
+
+  const currentTime = new Date().toLocaleString('en-KE', {
+    timeZone: 'Africa/Nairobi',
+    hour12: true,
+    year: 'numeric',
+    month: '2-digit',
+    day: '2-digit',
+    hour: '2-digit',
+    minute: '2-digit',
+    second: '2-digit'
+  });
+
+  logger.info(`🚀 Server successfully started on port ${PORT}`);
+  logger.info(`🌍 Environment: ${process.env.NODE_ENV || 'development'}`);
+  logger.info(`💳 M-Pesa Mode: ${process.env.MPESA_ENV || 'sandbox'}`);
+  logger.info(`⏰ Current EAT: ${currentTime}`);
+  logger.info(`📁 Logs directory: ${path.join(__dirname, 'logs')}`);
+  logger.info(`📤 Uploads directory: ${path.join(__dirname, 'uploads')}`);
+  logger.info(`🔗 Server running at: http://0.0.0.0:${PORT}`);
+  logger.info(`📖 API Documentation: http://0.0.0.0:${PORT}/api/docs`);
+  logger.info(`🏥 Health Check: http://0.0.0.0:${PORT}/health`);
+  
+  if (cluster.isWorker) {
+    logger.info(`👷 Worker ${cluster.worker.id} is running`);
+  }
+}).on('error', (err) => {
+  logger.error('❌ Server failed to start:', err);
+  process.exit(1);
+});
+
+// Graceful shutdown handling
+const gracefulShutdown = async (signal) => {
+  logger.info(`Received ${signal}. Starting graceful shutdown...`);
+
+  // Stop accepting new connections
+  server.close(async () => {
+    logger.info('HTTP server closed');
+
+    // Close database connection
+    try {
+      await mongoose.connection.close();
+      logger.info('Database connection closed');
+    } catch (err) {
+      logger.error('Error closing database connection:', err);
+    }
+
+    // Cleanup cluster resources
+    if (cluster.isWorker) {
+      if (workerHealth) {
+        // Send final health status to primary
+        process.send({
+          type: 'health_status',
+          data: { ...await workerHealth.getHealthStatus(), shutdownInitiated: true }
+        });
+      }
+    }
+
+    // Final cleanup
+    logger.info('Cleanup completed');
+    process.exit(0);
+  });
+
+  // Force shutdown after timeout
+  setTimeout(() => {
+    logger.error('Forced shutdown due to timeout');
+    process.exit(1);
+  }, process.env.GRACEFUL_SHUTDOWN_TIMEOUT || 30000);
+};
+
+// Setup signal handlers
+['SIGTERM', 'SIGINT'].forEach(signal => {
+  process.on(signal, () => gracefulShutdown(signal));
+});
+
+process.on('uncaughtException', (err) => {
+  logger.error('❌ Uncaught Exception:', err);
+  shutdown('uncaughtException');
+});
+
+process.on('unhandledRejection', (reason, promise) => {
+  logger.error('❌ Unhandled Rejection at:', promise, 'reason:', reason);
+  // Don't exit for unhandled rejections, just log them
+});
+
+// Export for testing
 module.exports = { app, server, authenticateToken, authorize, createRouterFromConfig };